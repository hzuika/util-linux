//po4a: entry man manual
////
terminal-colors.d.5 --
Copyright 2014 Ondrej Oprala <ooprala@redhat.com>
Copyright (C) 2014 Karel Zak <kzak@redhat.com>
Copyright 2014 Red Hat, Inc.
May be distributed under the GNU General Public License
////

= terminal-colors.d(5)
:doctype: manpage
:man manual: File formats
:man source: util-linux {release-version}
:page-layout: base
:configfile: terminal-colors.d

== NAME

terminal-colors.d - configure output colorization for various utilities

== SYNOPSIS

/etc/terminal-colors.d/_[[name][@term].][type]_

== DESCRIPTION

Files in this directory determine the default behavior for utilities when coloring output.

The _name_ is a utility name. The name is optional and when none is specified then the file is used for all unspecified utilities.

The _term_ is a terminal identifier (the *TERM* environment variable). The terminal identifier is optional and when none is specified then the file is used for all unspecified terminals.

The _type_ is a file type. Supported file types are:

*disable*::
Turns off output colorization for all compatible utilities.

*enable*::
Turns on output colorization; any matching *disable* files are ignored.

*scheme*::
Specifies colors used for output. The file format may be specific to the utility, the default format is described below.

If there are more files that match for a utility, then the file with the more specific filename wins. For example, the filename "@xterm.scheme" has less priority than "dmesg@xterm.scheme". The lowest priority are those files without a utility name and terminal identifier (e.g., "disable").

The user-specific _$XDG_CONFIG_HOME/terminal-colors.d_ or _$HOME/.config/terminal-colors.d_ overrides the global setting.

== DEFAULT SCHEME FILES FORMAT

The following statement is recognized:

____
*name color-sequence*
____

The *name* is a logical name of color sequence (for example "error"). The names are specific to the utilities. For more details always see the *COLORS* section in the man page for the utility.

The *color-sequence* is a color name, ASCII color sequences or escape sequences.

=== Color names

black, blink, blue, bold, brown, cyan, darkgray, gray, green, halfbright, lightblue, lightcyan, lightgray, lightgreen, lightmagenta, lightred, magenta, red, reset, reverse, and yellow.

=== ANSI color sequences

The color sequences are composed of sequences of numbers separated by semicolons. The most common codes are:

____
[cols=",",]
|===
|0 |to restore default color
|1 |for brighter colors
|4 |for underlined text
|5 |for flashing text
|30 |for black foreground
|31 |for red foreground
|32 |for green foreground
|33 |for yellow (or brown) foreground
|34 |for blue foreground
|35 |for purple foreground
|36 |for cyan foreground
|37 |for white (or gray) foreground
|40 |for black background
|41 |for red background
|42 |for green background
|43 |for yellow (or brown) background
|44 |for blue background
|45 |for purple background
|46 |for cyan background
|47 |for white (or gray) background
|===
____

=== Escape sequences

To specify control or blank characters in the color sequences, C-style \-escaped notation can be used:

____
[cols=",",]
|===
|*\a* |Bell (ASCII 7)
|*\b* |Backspace (ASCII 8)
|*\e* |Escape (ASCII 27)
|*\f* |Form feed (ASCII 12)
|*\n* |Newline (ASCII 10)
|*\r* |Carriage Return (ASCII 13)
|*\t* |Tab (ASCII 9)
|*\v* |Vertical Tab (ASCII 11)
|*\?* |Delete (ASCII 127)
|*\_* |Space
|*\\* |Backslash (\)
|*\^* |Caret (^)
|*\#* |Hash mark (#)
|===
____

Please note that escapes are necessary to enter a space, backslash, caret, or any control character anywhere in the string, as well as a hash mark as the first character.

For example, to use a red background for alert messages in the output of *dmesg*(1), use:

____
*echo 'alert 37;41' >> /etc/terminal-colors.d/dmesg.scheme*
____

=== Comments

Lines where the first non-blank character is a # (hash) are ignored. Any other use of the hash character is not interpreted as introducing a comment.

== ENVIRONMENT

*TERMINAL_COLORS_DEBUG*=all::
enables debug output.

== FILES

_$XDG_CONFIG_HOME/terminal-colors.d_

_$HOME/.config/terminal-colors.d_

_/etc/terminal-colors.d_

== EXAMPLE

Disable colors for all compatible utilities:

____
*touch /etc/terminal-colors.d/disable*
____

Disable colors for all compatible utils on a vt100 terminal:

____
*touch /etc/terminal-colors.d/@vt100.disable*
____

Disable colors for all compatible utils except *dmesg*(1):

____
*touch /etc/terminal-colors.d/disable*

*touch /etc/terminal-colors.d/dmesg.enable*
____

== COMPATIBILITY

<<<<<<< HEAD
The *terminal-colors.d* functionality is currently supported by all util-linux utilities which provides colorized output. For more details always see the COLORS section in the man page for the utility.
=======
The terminal-colors.d functionality is currently supported by all util-linux utilities which provides colorized output. For more details always see the *COLORS* section in the man page for the utility.
>>>>>>> c83a52f0

include::man-common/bugreports.adoc[]

include::man-common/footer-config.adoc[]

ifdef::translation[]
include::man-common/translation.adoc[]
endif::[]<|MERGE_RESOLUTION|>--- conflicted
+++ resolved
@@ -163,11 +163,7 @@
 
 == COMPATIBILITY
 
-<<<<<<< HEAD
-The *terminal-colors.d* functionality is currently supported by all util-linux utilities which provides colorized output. For more details always see the COLORS section in the man page for the utility.
-=======
-The terminal-colors.d functionality is currently supported by all util-linux utilities which provides colorized output. For more details always see the *COLORS* section in the man page for the utility.
->>>>>>> c83a52f0
+The *terminal-colors.d* functionality is currently supported by all util-linux utilities which provides colorized output. For more details always see the *COLORS* section in the man page for the utility.
 
 include::man-common/bugreports.adoc[]
 
